import { useState, useRef, useEffect, useCallback, useMemo } from 'react';
import { motion, AnimatePresence } from 'framer-motion';
import { 
  Send, 
  Bot, 
  User, 
  Loader2, 
  Sparkles,
  Car,
  DollarSign,
  Clock,
  TrendingUp,
  Mic,
  MicOff
} from 'lucide-react';
import { chatAPI } from '../services/api';

const ChatPage = () => {
  const [messages, setMessages] = useState([
    {
      id: 1,
      type: 'bot',
      content: "🚀 Hey! I'm your advanced AI Copilot with multi-platform intelligence! I can help you with:\n\n• Multi-platform earnings (rides + eats + jobs)\n• Location intelligence with hexagon precision\n• Weather-aware recommendations\n• Incentive optimization\n• City comparison insights\n\nWhat would you like to explore?",
      timestamp: new Date()
    }
  ]);
  const [inputMessage, setInputMessage] = useState('');
  const [isLoading, setIsLoading] = useState(false);
  const [earnerId, setEarnerId] = useState('E10000'); // Demo earner ID
  const [isListening, setIsListening] = useState(false);
  const [voiceSupported, setVoiceSupported] = useState(false);
  const [recognition, setRecognition] = useState(null);
  const messagesEndRef = useRef(null);

  const scrollToBottom = () => {
    messagesEndRef.current?.scrollIntoView({ behavior: 'smooth' });
  };

  useEffect(() => {
    scrollToBottom();
  }, [messages.length]); // Only scroll when messages are added, not on every keystroke

  // Initialize speech recognition
  useEffect(() => {
    const SpeechRecognition = window.SpeechRecognition || window.webkitSpeechRecognition;
    
    if (SpeechRecognition) {
      setVoiceSupported(true);
      const recognitionInstance = new SpeechRecognition();
      recognitionInstance.continuous = false;
      recognitionInstance.interimResults = true;
      recognitionInstance.lang = 'en-US';

      recognitionInstance.onstart = () => {
        setIsListening(true);
      };

      recognitionInstance.onresult = (event) => {
        let finalTranscript = '';
        for (let i = event.resultIndex; i < event.results.length; i++) {
          if (event.results[i].isFinal) {
            finalTranscript += event.results[i][0].transcript;
          }
        }
        if (finalTranscript) {
          setInputMessage(finalTranscript);
        }
      };

      recognitionInstance.onerror = (event) => {
        console.error('Speech recognition error:', event.error);
        setIsListening(false);
      };

      recognitionInstance.onend = () => {
        setIsListening(false);
      };

      setRecognition(recognitionInstance);

      return () => {
        if (recognitionInstance) {
          recognitionInstance.stop();
        }
      };
    }
  }, []);

  const quickQuestions = [
    "Should I focus on rides or eats today?",
    "What's the best hexagon area right now?",
    "How can I complete this week's quest?",
    "Will rain affect my earnings today?",
    "Show me multi-platform earnings prediction"
  ];

  const handleSendMessage = useCallback(async (message = inputMessage) => {
    if (!message.trim() || isLoading) return;

    const messageText = message.trim();
    const timestamp = Date.now();

    const userMessage = {
      id: timestamp,
      type: 'user',
      content: messageText,
      timestamp: new Date()
    };

    setMessages(prev => [...prev, userMessage]);
    setInputMessage('');
    setIsLoading(true);

    try {
      const response = await chatAPI.sendMessage(messageText, earnerId);
      
      const botMessage = {
        id: timestamp + 1, // Ensure unique ID
        type: 'bot',
        content: response.response,
        timestamp: new Date(),
        earnerInsights: response.earner_insights
      };

      setMessages(prev => [...prev, botMessage]);
    } catch (error) {
      const errorMessage = {
        id: timestamp + 1, // Ensure unique ID
        type: 'bot',
        content: "Sorry, I'm having trouble connecting right now. Please try again in a moment.",
        timestamp: new Date(),
        isError: true
      };
      setMessages(prev => [...prev, errorMessage]);
    } finally {
      setIsLoading(false);
    }
  }, [inputMessage, isLoading, earnerId]);

  const handleKeyPress = (e) => {
    if (e.key === 'Enter' && !e.shiftKey) {
      e.preventDefault();
      handleSendMessage();
    }
  };

<<<<<<< HEAD
  const toggleVoiceInput = () => {
    if (!recognition) return;

    if (isListening) {
      recognition.stop();
    } else {
      setInputMessage('');
      recognition.start();
    }
  };

  const MessageBubble = ({ message }) => {
=======
  const MessageBubble = useCallback(({ message }) => {
>>>>>>> d5b5c599
    const isUser = message.type === 'user';
    const isError = message.isError;

    return (
      <motion.div
        initial={{ opacity: 0, y: 20 }}
        animate={{ opacity: 1, y: 0 }}
        transition={{ duration: 0.3 }}
        className={`flex ${isUser ? 'justify-end' : 'justify-start'} mb-4`}
      >
        <div className={`flex items-start space-x-2 max-w-xs ${isUser ? 'flex-row-reverse space-x-reverse' : ''}`}>
          {/* Avatar */}
          <div className={`w-8 h-8 rounded-full flex items-center justify-center flex-shrink-0 ${
            isUser 
              ? 'bg-uber-600' 
              : isError 
                ? 'bg-red-500' 
                : 'bg-green-500'
          }`}>
            {isUser ? (
              <User className="w-4 h-4 text-white" />
            ) : (
              <Bot className="w-4 h-4 text-white" />
            )}
          </div>

          {/* Message Content */}
          <div className={`rounded-2xl px-4 py-3 ${
            isUser 
              ? 'bg-uber-600 text-white' 
              : isError
                ? 'bg-red-50 text-red-800 border border-red-200'
                : 'bg-white text-gray-900 shadow-sm border border-gray-200'
          }`}>
            <p className="text-sm whitespace-pre-wrap">{message.content}</p>
            
            {/* Earner Insights */}
            {message.earnerInsights && (
              <div className="mt-3 p-3 bg-gray-50 rounded-lg border border-gray-200">
                <h4 className="text-xs font-semibold text-gray-700 mb-2">📊 Your Stats</h4>
                <div className="grid grid-cols-2 gap-2 text-xs">
                  <div>
                    <span className="text-gray-500">Hourly Rate:</span>
                    <span className="font-semibold text-green-600 ml-1">
                      ${message.earnerInsights.predicted_hourly_earnings}
                    </span>
                  </div>
                  <div>
                    <span className="text-gray-500">vs City Avg:</span>
                    <span className={`font-semibold ml-1 ${
                      message.earnerInsights.performance_vs_city > 0 ? 'text-green-600' : 'text-red-600'
                    }`}>
                      {message.earnerInsights.performance_vs_city > 0 ? '+' : ''}{message.earnerInsights.performance_vs_city}%
                    </span>
                  </div>
                </div>
              </div>
            )}
            
            <p className="text-xs opacity-70 mt-2">
              {message.timestamp.toLocaleTimeString([], { 
                hour: '2-digit', 
                minute: '2-digit' 
              })}
            </p>
          </div>
        </div>
      </motion.div>
    );
  }, []);

  return (
    <div className="h-full flex flex-col">
      {/* Header */}
      <div className="flex items-center space-x-3 mb-6">
        <div className="w-10 h-10 bg-green-500 rounded-xl flex items-center justify-center">
          <Bot className="w-6 h-6 text-white" />
        </div>
        <div>
          <h1 className="text-xl font-bold text-gray-900">AI Copilot</h1>
          <p className="text-sm text-gray-500">Your personal driving assistant</p>
        </div>
      </div>

      {/* Messages */}
      <div className="flex-1 overflow-y-auto pb-4 min-h-0">
        <AnimatePresence>
          {useMemo(() => 
            messages.map((message) => (
              <MessageBubble key={message.id} message={message} />
            )), [messages]
          )}
        </AnimatePresence>
        
        {isLoading && (
          <motion.div
            initial={{ opacity: 0, y: 20 }}
            animate={{ opacity: 1, y: 0 }}
            className="flex justify-start mb-4"
          >
            <div className="flex items-start space-x-2">
              <div className="w-8 h-8 bg-green-500 rounded-full flex items-center justify-center">
                <Bot className="w-4 h-4 text-white" />
              </div>
              <div className="bg-white rounded-2xl px-4 py-3 shadow-sm border border-gray-200">
                <div className="flex items-center space-x-2">
                  <Loader2 className="w-4 h-4 animate-spin text-green-500" />
                  <span className="text-sm text-gray-500">Thinking...</span>
                </div>
              </div>
            </div>
          </motion.div>
        )}
        <div ref={messagesEndRef} />
      </div>

      {/* Quick Questions */}
      {messages.length === 1 && (
        <motion.div
          initial={{ opacity: 0, y: 20 }}
          animate={{ opacity: 1, y: 0 }}
          transition={{ delay: 0.5 }}
          className="mb-4"
        >
          <p className="text-sm text-gray-500 mb-3">💡 Try asking:</p>
          <div className="grid grid-cols-1 gap-2">
            {quickQuestions.map((question, index) => (
              <motion.button
                key={question}
                initial={{ opacity: 0, x: -20 }}
                animate={{ opacity: 1, x: 0 }}
                transition={{ delay: 0.6 + index * 0.1 }}
                onClick={() => handleSendMessage(question)}
                className="text-left p-3 bg-gray-50 hover:bg-gray-100 rounded-lg text-sm text-gray-700 transition-colors"
              >
                {question}
              </motion.button>
            ))}
          </div>
        </motion.div>
      )}

      {/* Input */}
      <div className="sticky bottom-0 bg-white pt-4">
        <div className="flex items-end space-x-2">
          {/* Voice Input Button */}
          {voiceSupported && (
            <motion.button
              whileTap={{ scale: 0.95 }}
              onClick={toggleVoiceInput}
              disabled={isLoading}
              className={`p-3 rounded-2xl transition-all ${
                isListening
                  ? 'bg-red-500 hover:bg-red-600 text-white animate-pulse'
                  : 'bg-gray-100 hover:bg-gray-200 text-gray-700'
              }`}
              title={isListening ? 'Stop listening' : 'Start voice input'}
            >
              {isListening ? (
                <MicOff className="w-5 h-5" />
              ) : (
                <Mic className="w-5 h-5" />
              )}
            </motion.button>
          )}
          
          <div className="flex-1 relative">
            <textarea
              value={inputMessage}
              onChange={(e) => setInputMessage(e.target.value)}
              onKeyPress={handleKeyPress}
              placeholder={isListening ? "Listening..." : "Ask me anything about driving, earnings, or rest..."}
              className="w-full px-4 py-3 border border-gray-300 rounded-2xl resize-none focus:ring-2 focus:ring-uber-500 focus:border-transparent"
              rows="1"
              style={{ minHeight: '48px', maxHeight: '120px' }}
              disabled={isListening}
            />
            {isListening && (
              <div className="absolute right-3 top-3">
                <span className="flex h-3 w-3">
                  <span className="animate-ping absolute inline-flex h-full w-full rounded-full bg-red-400 opacity-75"></span>
                  <span className="relative inline-flex rounded-full h-3 w-3 bg-red-500"></span>
                </span>
              </div>
            )}
          </div>
          <motion.button
            whileTap={{ scale: 0.95 }}
            onClick={() => handleSendMessage()}
            disabled={!inputMessage.trim() || isLoading}
            className={`p-3 rounded-2xl transition-colors ${
              inputMessage.trim() && !isLoading
                ? 'bg-uber-600 hover:bg-uber-700 text-white'
                : 'bg-gray-200 text-gray-400 cursor-not-allowed'
            }`}
          >
            <Send className="w-5 h-5" />
          </motion.button>
        </div>
        
        <p className="text-xs text-gray-400 mt-2 text-center">
          {voiceSupported && '🎤 Click mic to speak • '}Press Enter to send • Shift+Enter for new line
        </p>
      </div>
    </div>
  );
};

export default ChatPage;<|MERGE_RESOLUTION|>--- conflicted
+++ resolved
@@ -144,7 +144,6 @@
     }
   };
 
-<<<<<<< HEAD
   const toggleVoiceInput = () => {
     if (!recognition) return;
 
@@ -156,10 +155,7 @@
     }
   };
 
-  const MessageBubble = ({ message }) => {
-=======
   const MessageBubble = useCallback(({ message }) => {
->>>>>>> d5b5c599
     const isUser = message.type === 'user';
     const isError = message.isError;
 
